--- conflicted
+++ resolved
@@ -14,36 +14,22 @@
 
 # You can set these variables from the command line, and also
 # from the environment for the first two.
-<<<<<<< HEAD
 SOURCEDIR      = ../absl
 RSTDIR         = source
 HTMLDIR        = build
-=======
-SOURCEDIR     = ../absl
-RSTDIR        = source
->>>>>>> 73ba41cd
+HTMLDIR      = build
 # If you change the conf.py apidoc_excluded_paths, you need to update
 # the excluded paths in APIDOC_EXCLUDE too.  The paths are relative
 # to the docs/ directory (if you want to filter out absl/tests you need
 # to use "../*/tests".)
 APIDOC_EXCLUDE = ../*/*/tests/* ../*/tests/*
-<<<<<<< HEAD
-SPHINXBUILD    ?= sphinx-build
-SPHINXAPIDOC   ?= sphinx-apidoc
-=======
-HTMLDIR      = build
 SPHINXBUILD   ?= sphinx-build
 SPHINXAPIDOC  ?= sphinx-apidoc
->>>>>>> 73ba41cd
 
 # Build .rst files for all Python sources in SOURCEDIR.
 # This rule isn't called by readthedocs, its only used for manual testing.
 rstfiles:
-<<<<<<< HEAD
 	@$(SPHINXAPIDOC) -o $(RSTDIR) $(SOURCEDIR) $(APIDOC_EXCLUDE)
-=======
-	@$(SPHINXAPIDOC) -o $(RSTDIR) $(SOURCEDIR) tests $(APIDOC_EXCLUDE)
->>>>>>> 73ba41cd
 
 # Run after "make rstfiles"
 # You can review sphinx generated files in docs/build directory.
