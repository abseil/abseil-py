# Copyright 2017 The Abseil Authors.
#
# Licensed under the Apache License, Version 2.0 (the "License");
# you may not use this file except in compliance with the License.
# You may obtain a copy of the License at
#
#      http://www.apache.org/licenses/LICENSE-2.0
#
# Unless required by applicable law or agreed to in writing, software
# distributed under the License is distributed on an "AS IS" BASIS,
# WITHOUT WARRANTIES OR CONDITIONS OF ANY KIND, either express or implied.
# See the License for the specific language governing permissions and
# limitations under the License.

"""Tests for absltest."""

from __future__ import absolute_import
from __future__ import division
from __future__ import print_function

import collections
import os
import re
import string
import subprocess
import sys
import tempfile
import unittest

from absl import flags
from absl.testing import _bazelize_command
from absl.testing import absltest
from absl.testing import parameterized
import six

PY_VERSION_2 = sys.version_info[0] == 2

FLAGS = flags.FLAGS


class TestCaseTest(absltest.TestCase):
  longMessage = True

  def run_helper(self, test_id, args, env_overrides, expect_success):
    helper = 'absl/testing/tests/absltest_test_helper'
    env = os.environ.copy()
    for key, value in six.iteritems(env_overrides):
      if value is None:
        if key in env:
          del env[key]
      else:
        env[key] = value
    command = [_bazelize_command.get_executable_path(helper),
               '--test_id={}'.format(test_id)] + args
    process = subprocess.Popen(
        command, stdout=subprocess.PIPE, stderr=subprocess.PIPE, env=env,
        universal_newlines=True)
    stdout, stderr = process.communicate()
    if expect_success:
      self.assertEqual(
          0, process.returncode,
          'Expected success, but failed with '
          'stdout:\n{}\nstderr:\n{}\n'.format(stdout, stderr))
    else:
      self.assertEqual(
          1, process.returncode,
          'Expected failure, but succeeded with '
          'stdout:\n{}\nstderr:\n{}\n'.format(stdout, stderr))
    return stdout, stderr

  def test_flags_no_env_var_no_flags(self):
    self.run_helper(
        1,
        [],
        {'TEST_RANDOM_SEED': None,
         'TEST_SRCDIR': None,
         'TEST_TMPDIR': None,
        },
        expect_success=True)

  def test_flags_env_var_no_flags(self):
    tmpdir = tempfile.mkdtemp(dir=FLAGS.test_tmpdir)
    srcdir = tempfile.mkdtemp(dir=FLAGS.test_tmpdir)
    self.run_helper(
        2,
        [],
        {'TEST_RANDOM_SEED': '321',
         'TEST_SRCDIR': srcdir,
         'TEST_TMPDIR': tmpdir,
         'ABSLTEST_TEST_HELPER_EXPECTED_TEST_SRCDIR': srcdir,
         'ABSLTEST_TEST_HELPER_EXPECTED_TEST_TMPDIR': tmpdir,
        },
        expect_success=True)

  def test_flags_no_env_var_flags(self):
    tmpdir = tempfile.mkdtemp(dir=FLAGS.test_tmpdir)
    srcdir = tempfile.mkdtemp(dir=FLAGS.test_tmpdir)
    self.run_helper(
        3,
        ['--test_random_seed=123', '--test_srcdir={}'.format(srcdir),
         '--test_tmpdir={}'.format(tmpdir)],
        {'TEST_RANDOM_SEED': None,
         'TEST_SRCDIR': None,
         'TEST_TMPDIR': None,
         'ABSLTEST_TEST_HELPER_EXPECTED_TEST_SRCDIR': srcdir,
         'ABSLTEST_TEST_HELPER_EXPECTED_TEST_TMPDIR': tmpdir,
        },
        expect_success=True)

  def test_flags_env_var_flags(self):
    tmpdir_from_flag = tempfile.mkdtemp(dir=FLAGS.test_tmpdir)
    srcdir_from_flag = tempfile.mkdtemp(dir=FLAGS.test_tmpdir)
    tmpdir_from_env_var = tempfile.mkdtemp(dir=FLAGS.test_tmpdir)
    srcdir_from_env_var = tempfile.mkdtemp(dir=FLAGS.test_tmpdir)
    self.run_helper(
        4,
        ['--test_random_seed=221', '--test_srcdir={}'.format(srcdir_from_flag),
         '--test_tmpdir={}'.format(tmpdir_from_flag)],
        {'TEST_RANDOM_SEED': '123',
         'TEST_SRCDIR': srcdir_from_env_var,
         'TEST_TMPDIR': tmpdir_from_env_var,
         'ABSLTEST_TEST_HELPER_EXPECTED_TEST_SRCDIR': srcdir_from_flag,
         'ABSLTEST_TEST_HELPER_EXPECTED_TEST_TMPDIR': tmpdir_from_flag,
        },
        expect_success=True)

  def test_xml_output_file_from_xml_output_file_env(self):
    xml_dir = tempfile.mkdtemp(dir=FLAGS.test_tmpdir)
    xml_output_file_env = os.path.join(xml_dir, 'xml_output_file.xml')
    random_dir = tempfile.mkdtemp(dir=FLAGS.test_tmpdir)
    self.run_helper(
        6,
        [],
        {'XML_OUTPUT_FILE': xml_output_file_env,
         'RUNNING_UNDER_TEST_DAEMON': '1',
         'TEST_XMLOUTPUTDIR': random_dir,
         'ABSLTEST_TEST_HELPER_EXPECTED_XML_OUTPUT_FILE': xml_output_file_env,
        },
        expect_success=True)

  def test_xml_output_file_from_daemon(self):
    tmpdir = os.path.join(tempfile.mkdtemp(dir=FLAGS.test_tmpdir), 'sub_dir')
    random_dir = tempfile.mkdtemp(dir=FLAGS.test_tmpdir)
    self.run_helper(
        6,
        ['--test_tmpdir', tmpdir],
        {'XML_OUTPUT_FILE': None,
         'RUNNING_UNDER_TEST_DAEMON': '1',
         'TEST_XMLOUTPUTDIR': random_dir,
         'ABSLTEST_TEST_HELPER_EXPECTED_XML_OUTPUT_FILE': os.path.join(
             os.path.dirname(tmpdir), 'test_detail.xml'),
        },
        expect_success=True)

  def test_xml_output_file_from_test_xmloutputdir_env(self):
    xml_output_dir = tempfile.mkdtemp(dir=FLAGS.test_tmpdir)
    self.run_helper(
        6,
        [],
        {'XML_OUTPUT_FILE': None,
         'RUNNING_UNDER_TEST_DAEMON': None,
         'TEST_XMLOUTPUTDIR': xml_output_dir,
         'ABSLTEST_TEST_HELPER_EXPECTED_XML_OUTPUT_FILE': os.path.join(
             xml_output_dir, 'absltest_test_helper.xml'),
        },
        expect_success=True)

  def test_xml_output_file_from_flag(self):
    random_dir = tempfile.mkdtemp(dir=FLAGS.test_tmpdir)
    flag_file = os.path.join(
        tempfile.mkdtemp(dir=FLAGS.test_tmpdir), 'output.xml')
    self.run_helper(
        6,
        ['--xml_output_file', flag_file],
        {'XML_OUTPUT_FILE': os.path.join(random_dir, 'output.xml'),
         'RUNNING_UNDER_TEST_DAEMON': '1',
         'TEST_XMLOUTPUTDIR': random_dir,
         'ABSLTEST_TEST_HELPER_EXPECTED_XML_OUTPUT_FILE': flag_file,
        },
        expect_success=True)

  def test_assert_in(self):
    animals = {'monkey': 'banana', 'cow': 'grass', 'seal': 'fish'}

    self.assertIn('a', 'abc')
    self.assertIn(2, [1, 2, 3])
    self.assertIn('monkey', animals)

    self.assertNotIn('d', 'abc')
    self.assertNotIn(0, [1, 2, 3])
    self.assertNotIn('otter', animals)

    self.assertRaises(AssertionError, self.assertIn, 'x', 'abc')
    self.assertRaises(AssertionError, self.assertIn, 4, [1, 2, 3])
    self.assertRaises(AssertionError, self.assertIn, 'elephant', animals)

    self.assertRaises(AssertionError, self.assertNotIn, 'c', 'abc')
    self.assertRaises(AssertionError, self.assertNotIn, 1, [1, 2, 3])
    self.assertRaises(AssertionError, self.assertNotIn, 'cow', animals)

  @unittest.expectedFailure
  def test_expected_failure(self):
    self.assertEqual(1, 2)  # the expected failure

  def test_expected_failure_success(self):
    _, stderr = self.run_helper(5, ['--', '-v'], {}, expect_success=False)
    self.assertRegexpMatches(stderr, r'FAILED \(.*unexpected successes=1\)')

  def test_assert_equal(self):
    self.assertListEqual([], [])
    self.assertTupleEqual((), ())
    self.assertSequenceEqual([], ())

    a = [0, 'a', []]
    b = []
    self.assertRaises(absltest.TestCase.failureException,
                      self.assertListEqual, a, b)
    self.assertRaises(absltest.TestCase.failureException,
                      self.assertListEqual, tuple(a), tuple(b))
    self.assertRaises(absltest.TestCase.failureException,
                      self.assertSequenceEqual, a, tuple(b))

    b.extend(a)
    self.assertListEqual(a, b)
    self.assertTupleEqual(tuple(a), tuple(b))
    self.assertSequenceEqual(a, tuple(b))
    self.assertSequenceEqual(tuple(a), b)

    self.assertRaises(AssertionError, self.assertListEqual, a, tuple(b))
    self.assertRaises(AssertionError, self.assertTupleEqual, tuple(a), b)
    self.assertRaises(AssertionError, self.assertListEqual, None, b)
    self.assertRaises(AssertionError, self.assertTupleEqual, None, tuple(b))
    self.assertRaises(AssertionError, self.assertSequenceEqual, None, tuple(b))
    self.assertRaises(AssertionError, self.assertListEqual, 1, 1)
    self.assertRaises(AssertionError, self.assertTupleEqual, 1, 1)
    self.assertRaises(AssertionError, self.assertSequenceEqual, 1, 1)

    self.assertSameElements([1, 2, 3], [3, 2, 1])
    self.assertSameElements([1, 2] + [3] * 100, [1] * 100 + [2, 3])
    self.assertSameElements(['foo', 'bar', 'baz'], ['bar', 'baz', 'foo'])
    self.assertRaises(AssertionError, self.assertSameElements, [10], [10, 11])
    self.assertRaises(AssertionError, self.assertSameElements, [10, 11], [10])

    # Test that sequences of unhashable objects can be tested for sameness:
    self.assertSameElements([[1, 2], [3, 4]], [[3, 4], [1, 2]])
    if PY_VERSION_2:
      # dict's are no longer valid for < comparison in Python 3 making them
      # unsortable (yay, sanity!).  But we need to preserve this old behavior
      # when running under Python 2.
      self.assertSameElements([{'a': 1}, {'b': 2}], [{'b': 2}, {'a': 1}])
    self.assertRaises(AssertionError, self.assertSameElements, [[1]], [[2]])

  def test_assert_items_equal_hotfix(self):
    """Confirm that http://bugs.python.org/issue14832 - b/10038517 is gone."""
    for assert_items_method in (self.assertItemsEqual, self.assertCountEqual):
      with self.assertRaises(self.failureException) as error_context:
        assert_items_method([4], [2])
      error_message = str(error_context.exception)
      # Confirm that the bug is either no longer present in Python or that our
      # assertItemsEqual patching version of the method in absltest.TestCase
      # doesn't get used.
      self.assertIn('First has 1, Second has 0:  4', error_message)
      self.assertIn('First has 0, Second has 1:  2', error_message)

  def test_assert_dict_equal(self):
    self.assertDictEqual({}, {})

    c = {'x': 1}
    d = {}
    self.assertRaises(absltest.TestCase.failureException,
                      self.assertDictEqual, c, d)

    d.update(c)
    self.assertDictEqual(c, d)

    d['x'] = 0
    self.assertRaises(absltest.TestCase.failureException,
                      self.assertDictEqual, c, d, 'These are unequal')

    self.assertRaises(AssertionError, self.assertDictEqual, None, d)
    self.assertRaises(AssertionError, self.assertDictEqual, [], d)
    self.assertRaises(AssertionError, self.assertDictEqual, 1, 1)

    try:
      # Ensure we use equality as the sole measure of elements, not type, since
      # that is consistent with dict equality.
      self.assertDictEqual({1: 1.0, 2: 2}, {1: 1, 2: 3})
    except AssertionError as e:
      self.assertMultiLineEqual('{1: 1.0, 2: 2} != {1: 1, 2: 3}\n'
                                'repr() of differing entries:\n2: 2 != 3\n',
                                str(e))

    try:
      self.assertDictEqual({}, {'x': 1})
    except AssertionError as e:
      self.assertMultiLineEqual("{} != {'x': 1}\n"
                                "Unexpected, but present entries:\n'x': 1\n",
                                str(e))
    else:
      self.fail('Expecting AssertionError')

    try:
      self.assertDictEqual({}, {'x': 1}, 'a message')
    except AssertionError as e:
      self.assertIn('a message', str(e))
    else:
      self.fail('Expecting AssertionError')

    expected = {'a': 1, 'b': 2, 'c': 3}
    seen = {'a': 2, 'c': 3, 'd': 4}
    try:
      self.assertDictEqual(expected, seen)
    except AssertionError as e:
      self.assertMultiLineEqual("""\
{'a': 1, 'b': 2, 'c': 3} != {'a': 2, 'c': 3, 'd': 4}
Unexpected, but present entries:
'd': 4

repr() of differing entries:
'a': 1 != 2

Missing entries:
'b': 2
""", str(e))
    else:
      self.fail('Expecting AssertionError')

    self.assertRaises(AssertionError, self.assertDictEqual, (1, 2), {})
    self.assertRaises(AssertionError, self.assertDictEqual, {}, (1, 2))

    # Ensure deterministic output of keys in dictionaries whose sort order
    # doesn't match the lexical ordering of repr -- this is most Python objects,
    # which are keyed by memory address.
    class Obj(object):

      def __init__(self, name):
        self.name = name

      def __repr__(self):
        return self.name

    try:
      self.assertDictEqual(
          {'a': Obj('A'), Obj('b'): Obj('B'), Obj('c'): Obj('C')},
          {'a': Obj('A'), Obj('d'): Obj('D'), Obj('e'): Obj('E')})
    except AssertionError as e:
      # Do as best we can not to be misleading when objects have the same repr
      # but aren't equal.
      err_str = str(e)
      self.assertStartsWith(err_str,
                            "{'a': A, b: B, c: C} != {'a': A, d: D, e: E}\n")
      self.assertRegexpMatches(err_str,
                               r'(?ms).*^Unexpected, but present entries:\s+'
                               r'^(d: D$\s+^e: E|e: E$\s+^d: D)$')
      self.assertRegexpMatches(err_str,
                               r'(?ms).*^repr\(\) of differing entries:\s+'
                               r'^.a.: A != A$', err_str)
      self.assertRegexpMatches(err_str,
                               r'(?ms).*^Missing entries:\s+'
                               r'^(b: B$\s+^c: C|c: C$\s+^b: B)$')
    else:
      self.fail('Expecting AssertionError')

    # Confirm that safe_repr, not repr, is being used.
    class RaisesOnRepr(object):

      def __repr__(self):
        return 1/0  # Intentionally broken __repr__ implementation.

    try:
      self.assertDictEqual(
          {RaisesOnRepr(): RaisesOnRepr()},
          {RaisesOnRepr(): RaisesOnRepr()}
          )
      self.fail('Expected dicts not to match')
    except AssertionError as e:
      # Depending on the testing environment, the object may get a __main__
      # prefix or a absltest_test prefix, so strip that for comparison.
      error_msg = re.sub(
          r'( at 0x[^>]+)|__main__\.|absltest_test\.', '', str(e))
      self.assertRegexpMatches(error_msg, """(?m)\
{<.*RaisesOnRepr object.*>: <.*RaisesOnRepr object.*>} != \
{<.*RaisesOnRepr object.*>: <.*RaisesOnRepr object.*>}
Unexpected, but present entries:
<.*RaisesOnRepr object.*>: <.*RaisesOnRepr object.*>

Missing entries:
<.*RaisesOnRepr object.*>: <.*RaisesOnRepr object.*>
""")

    # Confirm that safe_repr, not repr, is being used.
    class RaisesOnLt(object):

      def __lt__(self, unused_other):
        raise TypeError('Object is unordered.')

      def __repr__(self):
        return '<RaisesOnLt object>'

    try:
      self.assertDictEqual(
          {RaisesOnLt(): RaisesOnLt()},
          {RaisesOnLt(): RaisesOnLt()})
    except AssertionError as e:
      self.assertIn('Unexpected, but present entries:\n<RaisesOnLt', str(e))
      self.assertIn('Missing entries:\n<RaisesOnLt', str(e))

  def test_assert_set_equal(self):
    set1 = set()
    set2 = set()
    self.assertSetEqual(set1, set2)

    self.assertRaises(AssertionError, self.assertSetEqual, None, set2)
    self.assertRaises(AssertionError, self.assertSetEqual, [], set2)
    self.assertRaises(AssertionError, self.assertSetEqual, set1, None)
    self.assertRaises(AssertionError, self.assertSetEqual, set1, [])

    set1 = set(['a'])
    set2 = set()
    self.assertRaises(AssertionError, self.assertSetEqual, set1, set2)

    set1 = set(['a'])
    set2 = set(['a'])
    self.assertSetEqual(set1, set2)

    set1 = set(['a'])
    set2 = set(['a', 'b'])
    self.assertRaises(AssertionError, self.assertSetEqual, set1, set2)

    set1 = set(['a'])
    set2 = frozenset(['a', 'b'])
    self.assertRaises(AssertionError, self.assertSetEqual, set1, set2)

    set1 = set(['a', 'b'])
    set2 = frozenset(['a', 'b'])
    self.assertSetEqual(set1, set2)

    set1 = set()
    set2 = 'foo'
    self.assertRaises(AssertionError, self.assertSetEqual, set1, set2)
    self.assertRaises(AssertionError, self.assertSetEqual, set2, set1)

    # make sure any string formatting is tuple-safe
    set1 = set([(0, 1), (2, 3)])
    set2 = set([(4, 5)])
    self.assertRaises(AssertionError, self.assertSetEqual, set1, set2)

  def test_assert_dict_contains_subset(self):
    self.assertDictContainsSubset({}, {})

    self.assertDictContainsSubset({}, {'a': 1})

    self.assertDictContainsSubset({'a': 1}, {'a': 1})

    self.assertDictContainsSubset({'a': 1}, {'a': 1, 'b': 2})

    self.assertDictContainsSubset({'a': 1, 'b': 2}, {'a': 1, 'b': 2})

    self.assertRaises(absltest.TestCase.failureException,
                      self.assertDictContainsSubset, {'a': 2}, {'a': 1},
                      '.*Mismatched values:.*')

    self.assertRaises(absltest.TestCase.failureException,
                      self.assertDictContainsSubset, {'c': 1}, {'a': 1},
                      '.*Missing:.*')

    self.assertRaises(absltest.TestCase.failureException,
                      self.assertDictContainsSubset, {'a': 1, 'c': 1}, {'a': 1},
                      '.*Missing:.*')

    self.assertRaises(absltest.TestCase.failureException,
                      self.assertDictContainsSubset, {'a': 1, 'c': 1}, {'a': 1},
                      '.*Missing:.*Mismatched values:.*')

  def test_assert_sequence_almost_equal(self):
    actual = (1.1, 1.2, 1.4)

    # Test across sequence types.
    self.assertSequenceAlmostEqual((1.1, 1.2, 1.4), actual)
    self.assertSequenceAlmostEqual([1.1, 1.2, 1.4], actual)

    # Test sequence size mismatch.
    with self.assertRaises(AssertionError):
      self.assertSequenceAlmostEqual([1.1, 1.2], actual)
    with self.assertRaises(AssertionError):
      self.assertSequenceAlmostEqual([1.1, 1.2, 1.4, 1.5], actual)

    # Test delta.
    with self.assertRaises(AssertionError):
      self.assertSequenceAlmostEqual((1.15, 1.15, 1.4), actual)
    self.assertSequenceAlmostEqual((1.15, 1.15, 1.4), actual, delta=0.1)

    # Test places.
    with self.assertRaises(AssertionError):
      self.assertSequenceAlmostEqual((1.1001, 1.2001, 1.3999), actual)
    self.assertSequenceAlmostEqual((1.1001, 1.2001, 1.3999), actual, places=3)

  def test_assert_contains_subset(self):
    # sets, lists, tuples, dicts all ok.  Types of set and subset do not have to
    # match.
    actual = ('a', 'b', 'c')
    self.assertContainsSubset({'a', 'b'}, actual)
    self.assertContainsSubset(('b', 'c'), actual)
    self.assertContainsSubset({'b': 1, 'c': 2}, list(actual))
    self.assertContainsSubset(['c', 'a'], set(actual))
    self.assertContainsSubset([], set())
    self.assertContainsSubset([], {'a': 1})

    self.assertRaises(AssertionError, self.assertContainsSubset, ('d',), actual)
    self.assertRaises(AssertionError, self.assertContainsSubset, ['d'],
                      set(actual))
    self.assertRaises(AssertionError, self.assertContainsSubset, {'a': 1}, [])

    self.assertRaisesRegexp(AssertionError, 'Missing elements',
                            self.assertContainsSubset, {1, 2, 3},
                            {1, 2})
    self.assertRaisesRegexp(
        AssertionError,
        re.compile('Missing elements .* Custom message', re.DOTALL),
        self.assertContainsSubset, {1, 2}, {1}, 'Custom message')

  def test_assert_no_common_elements(self):
    actual = ('a', 'b', 'c')
    self.assertNoCommonElements((), actual)
    self.assertNoCommonElements(('d', 'e'), actual)
    self.assertNoCommonElements({'d', 'e'}, actual)

    self.assertRaisesRegexp(
        AssertionError,
        re.compile('Common elements .* Custom message', re.DOTALL),
        self.assertNoCommonElements, {1, 2}, {1}, 'Custom message')

    with self.assertRaises(AssertionError):
      self.assertNoCommonElements(['a'], actual)

    with self.assertRaises(AssertionError):
      self.assertNoCommonElements({'a', 'b', 'c'}, actual)

    with self.assertRaises(AssertionError):
      self.assertNoCommonElements({'b', 'c'}, set(actual))

  def test_assert_almost_equal(self):
    self.assertAlmostEqual(1.00000001, 1.0)
    self.assertNotAlmostEqual(1.0000001, 1.0)

  def test_assert_almost_equals_with_delta(self):
    self.assertAlmostEquals(3.14, 3, delta=0.2)
    self.assertAlmostEquals(2.81, 3.14, delta=1)
    self.assertAlmostEquals(-1, 1, delta=3)
    self.assertRaises(AssertionError, self.assertAlmostEquals,
                      3.14, 2.81, delta=0.1)
    self.assertRaises(AssertionError, self.assertAlmostEquals,
                      1, 2, delta=0.5)
    self.assertNotAlmostEquals(3.14, 2.81, delta=0.1)

  def test_assert_starts_with(self):
    self.assertStartsWith('foobar', 'foo')
    self.assertStartsWith('foobar', 'foobar')
    msg = 'This is a useful message'
    whole_msg = "'foobar' does not start with 'bar' : This is a useful message"
    self.assertRaisesWithLiteralMatch(AssertionError, whole_msg,
                                      self.assertStartsWith,
                                      'foobar', 'bar', msg)
    self.assertRaises(AssertionError, self.assertStartsWith, 'foobar', 'blah')

  def test_assert_not_starts_with(self):
    self.assertNotStartsWith('foobar', 'bar')
    self.assertNotStartsWith('foobar', 'blah')
    msg = 'This is a useful message'
    whole_msg = "'foobar' does start with 'foo' : This is a useful message"
    self.assertRaisesWithLiteralMatch(AssertionError, whole_msg,
                                      self.assertNotStartsWith,
                                      'foobar', 'foo', msg)
    self.assertRaises(AssertionError, self.assertNotStartsWith, 'foobar',
                      'foobar')

  def test_assert_ends_with(self):
    self.assertEndsWith('foobar', 'bar')
    self.assertEndsWith('foobar', 'foobar')
    msg = 'This is a useful message'
    whole_msg = "'foobar' does not end with 'foo' : This is a useful message"
    self.assertRaisesWithLiteralMatch(AssertionError, whole_msg,
                                      self.assertEndsWith,
                                      'foobar', 'foo', msg)
    self.assertRaises(AssertionError, self.assertEndsWith, 'foobar', 'blah')

  def test_assert_not_ends_with(self):
    self.assertNotEndsWith('foobar', 'foo')
    self.assertNotEndsWith('foobar', 'blah')
    msg = 'This is a useful message'
    whole_msg = "'foobar' does end with 'bar' : This is a useful message"
    self.assertRaisesWithLiteralMatch(AssertionError, whole_msg,
                                      self.assertNotEndsWith,
                                      'foobar', 'bar', msg)
    self.assertRaises(AssertionError, self.assertNotEndsWith, 'foobar',
                      'foobar')

  def test_assert_regex_match_matches(self):
    self.assertRegexMatch('str', ['str'])

  def test_assert_regex_match_matches_substring(self):
    self.assertRegexMatch('pre-str-post', ['str'])

  def test_assert_regex_match_multiple_regex_matches(self):
    self.assertRegexMatch('str', ['rts', 'str'])

  def test_assert_regex_match_empty_list_fails(self):
    expected_re = re.compile(r'No regexes specified\.', re.MULTILINE)

    self.assertRaisesRegexp(
        AssertionError,
        expected_re,
        self.assertRegexMatch,
        'str',
        regexes=[])

  def test_assert_regex_match_bad_arguments(self):
    self.assertRaisesRegexp(
        AssertionError,
        'regexes is string or bytes;.*',
        self.assertRegexMatch, '1.*2', '1 2')

  def test_assert_regex_match_unicode_vs_bytes(self):
    """Ensure proper utf-8 encoding or decoding happens automatically."""
    self.assertRegexMatch(u'str', [b'str'])
    self.assertRegexMatch(b'str', [u'str'])

  def test_assert_regex_match_unicode(self):
    self.assertRegexMatch(u'foo str', [u'str'])

  def test_assert_regex_match_bytes(self):
    self.assertRegexMatch(b'foo str', [b'str'])

  def test_assert_regex_match_all_the_same_type(self):
    self.assertRaisesRegexp(
        AssertionError, 'regexes .* same type',
        self.assertRegexMatch, 'foo str', [b'str', u'foo'])

  def test_assert_command_fails_stderr(self):
    tmpdir = tempfile.mkdtemp(dir=FLAGS.test_tmpdir)
    self.assertCommandFails(
        ['cat', os.path.join(tmpdir, 'file.txt')],
        ['No such file or directory'])

  def test_assert_command_fails_with_list_of_string(self):
    self.assertCommandFails(['false'], [''])

  def test_assert_command_fails_with_list_of_unicode_string(self):
    self.assertCommandFails([u'false'], [''])

  def test_assert_command_fails_with_unicode_string(self):
    self.assertCommandFails(u'false', [u''])

  def test_assert_command_fails_with_unicode_string_bytes_regex(self):
    self.assertCommandFails(u'false', [b''])

  def test_assert_command_fails_with_message(self):
    msg = 'This is a useful message'
    expected_re = re.compile('The following command succeeded while expected to'
                             ' fail:.* This is a useful message', re.DOTALL)

    self.assertRaisesRegexp(
        AssertionError,
        expected_re,
        self.assertCommandFails,
        [u'true'], [''], msg=msg
    )

  def test_assert_command_succeeds_stderr(self):
    expected_re = re.compile('No such file or directory')
    tmpdir = tempfile.mkdtemp(dir=FLAGS.test_tmpdir)

    self.assertRaisesRegexp(
        AssertionError,
        expected_re,
        self.assertCommandSucceeds,
        ['cat', os.path.join(tmpdir, 'file.txt')])

  def test_assert_command_succeeds_with_matching_unicode_regexes(self):
    self.assertCommandSucceeds(['echo', 'SUCCESS'], regexes=[u'SUCCESS'])

  def test_assert_command_succeeds_with_matching_bytes_regexes(self):
    self.assertCommandSucceeds(['echo', 'SUCCESS'], regexes=[b'SUCCESS'])

  def test_assert_command_succeeds_with_non_matching_regexes(self):
    expected_re = re.compile('Running command.* This is a useful message',
                             re.DOTALL)
    msg = 'This is a useful message'

    self.assertRaisesRegexp(
        AssertionError,
        expected_re,
        self.assertCommandSucceeds,
        ['echo', 'FAIL'],
        regexes=['SUCCESS'], msg=msg)

  def test_assert_command_succeeds_with_list_of_string(self):
    self.assertCommandSucceeds(['true'])

  def test_assert_command_succeeds_with_list_of_unicode_string(self):
    self.assertCommandSucceeds([u'true'])

  def test_assert_command_succeeds_with_unicode_string(self):
    # This uses shell=True. On Windows Bazel, it requires environment
    # variables from the current process otherwise it can't find msys 'true'.
    self.assertCommandSucceeds(u'true', env=dict(os.environ))

  def test_inequality(self):
    # Try ints
    self.assertGreater(2, 1)
    self.assertGreaterEqual(2, 1)
    self.assertGreaterEqual(1, 1)
    self.assertLess(1, 2)
    self.assertLessEqual(1, 2)
    self.assertLessEqual(1, 1)
    self.assertRaises(AssertionError, self.assertGreater, 1, 2)
    self.assertRaises(AssertionError, self.assertGreater, 1, 1)
    self.assertRaises(AssertionError, self.assertGreaterEqual, 1, 2)
    self.assertRaises(AssertionError, self.assertLess, 2, 1)
    self.assertRaises(AssertionError, self.assertLess, 1, 1)
    self.assertRaises(AssertionError, self.assertLessEqual, 2, 1)

    # Try Floats
    self.assertGreater(1.1, 1.0)
    self.assertGreaterEqual(1.1, 1.0)
    self.assertGreaterEqual(1.0, 1.0)
    self.assertLess(1.0, 1.1)
    self.assertLessEqual(1.0, 1.1)
    self.assertLessEqual(1.0, 1.0)
    self.assertRaises(AssertionError, self.assertGreater, 1.0, 1.1)
    self.assertRaises(AssertionError, self.assertGreater, 1.0, 1.0)
    self.assertRaises(AssertionError, self.assertGreaterEqual, 1.0, 1.1)
    self.assertRaises(AssertionError, self.assertLess, 1.1, 1.0)
    self.assertRaises(AssertionError, self.assertLess, 1.0, 1.0)
    self.assertRaises(AssertionError, self.assertLessEqual, 1.1, 1.0)

    # Try Strings
    self.assertGreater('bug', 'ant')
    self.assertGreaterEqual('bug', 'ant')
    self.assertGreaterEqual('ant', 'ant')
    self.assertLess('ant', 'bug')
    self.assertLessEqual('ant', 'bug')
    self.assertLessEqual('ant', 'ant')
    self.assertRaises(AssertionError, self.assertGreater, 'ant', 'bug')
    self.assertRaises(AssertionError, self.assertGreater, 'ant', 'ant')
    self.assertRaises(AssertionError, self.assertGreaterEqual, 'ant', 'bug')
    self.assertRaises(AssertionError, self.assertLess, 'bug', 'ant')
    self.assertRaises(AssertionError, self.assertLess, 'ant', 'ant')
    self.assertRaises(AssertionError, self.assertLessEqual, 'bug', 'ant')

    # Try Unicode
    self.assertGreater(u'bug', u'ant')
    self.assertGreaterEqual(u'bug', u'ant')
    self.assertGreaterEqual(u'ant', u'ant')
    self.assertLess(u'ant', u'bug')
    self.assertLessEqual(u'ant', u'bug')
    self.assertLessEqual(u'ant', u'ant')
    self.assertRaises(AssertionError, self.assertGreater, u'ant', u'bug')
    self.assertRaises(AssertionError, self.assertGreater, u'ant', u'ant')
    self.assertRaises(AssertionError, self.assertGreaterEqual, u'ant', u'bug')
    self.assertRaises(AssertionError, self.assertLess, u'bug', u'ant')
    self.assertRaises(AssertionError, self.assertLess, u'ant', u'ant')
    self.assertRaises(AssertionError, self.assertLessEqual, u'bug', u'ant')

    # Try Mixed String/Unicode
    self.assertGreater('bug', u'ant')
    self.assertGreater(u'bug', 'ant')
    self.assertGreaterEqual('bug', u'ant')
    self.assertGreaterEqual(u'bug', 'ant')
    self.assertGreaterEqual('ant', u'ant')
    self.assertGreaterEqual(u'ant', 'ant')
    self.assertLess('ant', u'bug')
    self.assertLess(u'ant', 'bug')
    self.assertLessEqual('ant', u'bug')
    self.assertLessEqual(u'ant', 'bug')
    self.assertLessEqual('ant', u'ant')
    self.assertLessEqual(u'ant', 'ant')
    self.assertRaises(AssertionError, self.assertGreater, 'ant', u'bug')
    self.assertRaises(AssertionError, self.assertGreater, u'ant', 'bug')
    self.assertRaises(AssertionError, self.assertGreater, 'ant', u'ant')
    self.assertRaises(AssertionError, self.assertGreater, u'ant', 'ant')
    self.assertRaises(AssertionError, self.assertGreaterEqual, 'ant', u'bug')
    self.assertRaises(AssertionError, self.assertGreaterEqual, u'ant', 'bug')
    self.assertRaises(AssertionError, self.assertLess, 'bug', u'ant')
    self.assertRaises(AssertionError, self.assertLess, u'bug', 'ant')
    self.assertRaises(AssertionError, self.assertLess, 'ant', u'ant')
    self.assertRaises(AssertionError, self.assertLess, u'ant', 'ant')
    self.assertRaises(AssertionError, self.assertLessEqual, 'bug', u'ant')
    self.assertRaises(AssertionError, self.assertLessEqual, u'bug', 'ant')

  def test_assert_multi_line_equal(self):
    sample_text = """\
http://www.python.org/doc/2.3/lib/module-unittest.html
test case
    A test case is the smallest unit of testing. [...]
"""
    revised_sample_text = """\
http://www.python.org/doc/2.4.1/lib/module-unittest.html
test case
    A test case is the smallest unit of testing. [...] You may provide your
    own implementation that does not subclass from TestCase, of course.
"""
    sample_text_error = """
- http://www.python.org/doc/2.3/lib/module-unittest.html
?                             ^
+ http://www.python.org/doc/2.4.1/lib/module-unittest.html
?                             ^^^
  test case
-     A test case is the smallest unit of testing. [...]
+     A test case is the smallest unit of testing. [...] You may provide your
?                                                       +++++++++++++++++++++
+     own implementation that does not subclass from TestCase, of course.
"""
    types = (str, unicode) if PY_VERSION_2 else (str,)

    for type1 in types:
      for type2 in types:
        self.assertRaisesWithLiteralMatch(AssertionError, sample_text_error,
                                          self.assertMultiLineEqual,
                                          type1(sample_text),
                                          type2(revised_sample_text))

    self.assertRaises(AssertionError, self.assertMultiLineEqual, (1, 2), 'str')
    self.assertRaises(AssertionError, self.assertMultiLineEqual, 'str', (1, 2))

  def test_assert_multi_line_equal_adds_newlines_if_needed(self):
    self.assertRaisesWithLiteralMatch(
        AssertionError,
        '\n'
        '  line1\n'
        '- line2\n'
        '?     ^\n'
        '+ line3\n'
        '?     ^\n',
        self.assertMultiLineEqual,
        'line1\n'
        'line2',
        'line1\n'
        'line3')

  def test_assert_multi_line_equal_shows_missing_newlines(self):
    self.assertRaisesWithLiteralMatch(
        AssertionError,
        '\n'
        '  line1\n'
        '- line2\n'
        '?      -\n'
        '+ line2\n',
        self.assertMultiLineEqual,
        'line1\n'
        'line2\n',
        'line1\n'
        'line2')

  def test_assert_multi_line_equal_shows_extra_newlines(self):
    self.assertRaisesWithLiteralMatch(
        AssertionError,
        '\n'
        '  line1\n'
        '- line2\n'
        '+ line2\n'
        '?      +\n',
        self.assertMultiLineEqual,
        'line1\n'
        'line2',
        'line1\n'
        'line2\n')

  def test_assert_multi_line_equal_line_limit_limits(self):
    self.assertRaisesWithLiteralMatch(
        AssertionError,
        '\n'
        '  line1\n'
        '(... and 4 more delta lines omitted for brevity.)\n',
        self.assertMultiLineEqual,
        'line1\n'
        'line2\n',
        'line1\n'
        'line3\n',
        line_limit=1)

  def test_assert_multi_line_equal_line_limit_limits_with_message(self):
    self.assertRaisesWithLiteralMatch(
        AssertionError,
        'Prefix:\n'
        '  line1\n'
        '(... and 4 more delta lines omitted for brevity.)\n',
        self.assertMultiLineEqual,
        'line1\n'
        'line2\n',
        'line1\n'
        'line3\n',
        'Prefix',
        line_limit=1)

  def test_assert_is_none(self):
    self.assertIsNone(None)
    self.assertRaises(AssertionError, self.assertIsNone, False)
    self.assertIsNotNone('Google')
    self.assertRaises(AssertionError, self.assertIsNotNone, None)
    self.assertRaises(AssertionError, self.assertIsNone, (1, 2))

  def test_assert_is(self):
    self.assertIs(object, object)
    self.assertRaises(AssertionError, self.assertIsNot, object, object)
    self.assertIsNot(True, False)
    self.assertRaises(AssertionError, self.assertIs, True, False)

  def test_assert_between(self):
    self.assertBetween(3.14, 3.1, 3.141)
    self.assertBetween(4, 4, 1e10000)
    self.assertBetween(9.5, 9.4, 9.5)
    self.assertBetween(-1e10, -1e10000, 0)
    self.assertRaises(AssertionError, self.assertBetween, 9.4, 9.3, 9.3999)
    self.assertRaises(AssertionError, self.assertBetween, -1e10000, -1e10, 0)

  def test_assert_raises_with_predicate_match_no_raise(self):
    with self.assertRaisesRegexp(AssertionError, '^Exception not raised$'):
      self.assertRaisesWithPredicateMatch(Exception,
                                          lambda e: True,
                                          lambda: 1)  # don't raise

    with self.assertRaisesRegexp(AssertionError, '^Exception not raised$'):
      with self.assertRaisesWithPredicateMatch(Exception, lambda e: True):
        pass  # don't raise

  def test_assert_raises_with_predicate_match_raises_wrong_exception(self):
    def _raise_value_error():
      raise ValueError

    with self.assertRaises(ValueError):
      self.assertRaisesWithPredicateMatch(IOError,
                                          lambda e: True,
                                          _raise_value_error)

    with self.assertRaises(ValueError):
      with self.assertRaisesWithPredicateMatch(IOError, lambda e: True):
        raise ValueError

  def test_assert_raises_with_predicate_match_predicate_fails(self):
    def _raise_value_error():
      raise ValueError
    with self.assertRaisesRegexp(AssertionError, ' does not match predicate '):
      self.assertRaisesWithPredicateMatch(ValueError,
                                          lambda e: False,
                                          _raise_value_error)

    with self.assertRaisesRegexp(AssertionError, ' does not match predicate '):
      with self.assertRaisesWithPredicateMatch(ValueError, lambda e: False):
        raise ValueError

  def test_assert_raises_with_predicate_match_predicate_passes(self):
    def _raise_value_error():
      raise ValueError

    self.assertRaisesWithPredicateMatch(ValueError,
                                        lambda e: True,
                                        _raise_value_error)

    with self.assertRaisesWithPredicateMatch(ValueError, lambda e: True):
      raise ValueError

  def test_assert_contains_in_order(self):
    # Valids
    self.assertContainsInOrder(
        ['fox', 'dog'], 'The quick brown fox jumped over the lazy dog.')
    self.assertContainsInOrder(
        ['quick', 'fox', 'dog'],
        'The quick brown fox jumped over the lazy dog.')
    self.assertContainsInOrder(
        ['The', 'fox', 'dog.'], 'The quick brown fox jumped over the lazy dog.')
    self.assertContainsInOrder(
        ['fox'], 'The quick brown fox jumped over the lazy dog.')
    self.assertContainsInOrder(
        'fox', 'The quick brown fox jumped over the lazy dog.')
    self.assertContainsInOrder(
        ['fox', 'dog'], 'fox dog fox')
    self.assertContainsInOrder(
        [], 'The quick brown fox jumped over the lazy dog.')
    self.assertContainsInOrder(
        [], '')

    # Invalids
    msg = 'This is a useful message'
    whole_msg = ("Did not find 'fox' after 'dog' in 'The quick brown fox"
                 " jumped over the lazy dog' : This is a useful message")
    self.assertRaisesWithLiteralMatch(
        AssertionError, whole_msg, self.assertContainsInOrder,
        ['dog', 'fox'], 'The quick brown fox jumped over the lazy dog', msg=msg)
    self.assertRaises(
        AssertionError, self.assertContainsInOrder,
        ['The', 'dog', 'fox'], 'The quick brown fox jumped over the lazy dog')
    self.assertRaises(
        AssertionError, self.assertContainsInOrder, ['dog'], '')

  def test_assert_contains_subsequence_for_numbers(self):
    self.assertContainsSubsequence([1, 2, 3], [1])
    self.assertContainsSubsequence([1, 2, 3], [1, 2])
    self.assertContainsSubsequence([1, 2, 3], [1, 3])

    with self.assertRaises(AssertionError):
      self.assertContainsSubsequence([1, 2, 3], [4])
    msg = 'This is a useful message'
    whole_msg = ('[3, 1] not a subsequence of [1, 2, 3]. '
                 'First non-matching element: 1 : This is a useful message')
    self.assertRaisesWithLiteralMatch(AssertionError, whole_msg,
                                      self.assertContainsSubsequence,
                                      [1, 2, 3], [3, 1], msg=msg)

  def test_assert_contains_subsequence_for_strings(self):
    self.assertContainsSubsequence(['foo', 'bar', 'blorp'], ['foo', 'blorp'])
    with self.assertRaises(AssertionError):
      self.assertContainsSubsequence(
          ['foo', 'bar', 'blorp'], ['blorp', 'foo'])

  def test_assert_contains_subsequence_with_empty_subsequence(self):
    self.assertContainsSubsequence([1, 2, 3], [])
    self.assertContainsSubsequence(['foo', 'bar', 'blorp'], [])
    self.assertContainsSubsequence([], [])

  def test_assert_contains_subsequence_with_empty_container(self):
    with self.assertRaises(AssertionError):
      self.assertContainsSubsequence([], [1])
    with self.assertRaises(AssertionError):
      self.assertContainsSubsequence([], ['foo'])

  def test_assert_contains_exact_subsequence_for_numbers(self):
    self.assertContainsExactSubsequence([1, 2, 3], [1])
    self.assertContainsExactSubsequence([1, 2, 3], [1, 2])
    self.assertContainsExactSubsequence([1, 2, 3], [2, 3])

    with self.assertRaises(AssertionError):
      self.assertContainsExactSubsequence([1, 2, 3], [4])
    msg = 'This is a useful message'
    whole_msg = ('[1, 2, 4] not an exact subsequence of [1, 2, 3, 4]. '
                 'Longest matching prefix: [1, 2] : This is a useful message')
    self.assertRaisesWithLiteralMatch(AssertionError, whole_msg,
                                      self.assertContainsExactSubsequence,
                                      [1, 2, 3, 4], [1, 2, 4], msg=msg)

  def test_assert_contains_exact_subsequence_for_strings(self):
    self.assertContainsExactSubsequence(
        ['foo', 'bar', 'blorp'], ['foo', 'bar'])
    with self.assertRaises(AssertionError):
      self.assertContainsExactSubsequence(
          ['foo', 'bar', 'blorp'], ['blorp', 'foo'])

  def test_assert_contains_exact_subsequence_with_empty_subsequence(self):
    self.assertContainsExactSubsequence([1, 2, 3], [])
    self.assertContainsExactSubsequence(['foo', 'bar', 'blorp'], [])
    self.assertContainsExactSubsequence([], [])

  def test_assert_contains_exact_subsequence_with_empty_container(self):
    with self.assertRaises(AssertionError):
      self.assertContainsExactSubsequence([], [3])
    with self.assertRaises(AssertionError):
      self.assertContainsExactSubsequence([], ['foo', 'bar'])
    self.assertContainsExactSubsequence([], [])

  def test_assert_totally_ordered(self):
    # Valid.
    self.assertTotallyOrdered()
    self.assertTotallyOrdered([1])
    self.assertTotallyOrdered([1], [2])
    self.assertTotallyOrdered([1, 1, 1])
    self.assertTotallyOrdered([(1, 1)], [(1, 2)], [(2, 1)])
    if PY_VERSION_2:
      # In Python 3 comparing different types of elements is not supported.
      self.assertTotallyOrdered([None], [1], [2])
      self.assertTotallyOrdered([1, 1, 1], ['a string'])

    # From the docstring.
    class A(object):

      def __init__(self, x, y):
        self.x = x
        self.y = y

      def __hash__(self):
        return hash(self.x)

      def __repr__(self):
        return 'A(%r, %r)' % (self.x, self.y)

      def __eq__(self, other):
        try:
          return self.x == other.x
        except AttributeError:
          return NotImplemented

      def __ne__(self, other):
        try:
          return self.x != other.x
        except AttributeError:
          return NotImplemented

      def __lt__(self, other):
        try:
          return self.x < other.x
        except AttributeError:
          return NotImplemented

      def __le__(self, other):
        try:
          return self.x <= other.x
        except AttributeError:
          return NotImplemented

      def __gt__(self, other):
        try:
          return self.x > other.x
        except AttributeError:
          return NotImplemented

      def __ge__(self, other):
        try:
          return self.x >= other.x
        except AttributeError:
          return NotImplemented

    if PY_VERSION_2:
      self.assertTotallyOrdered(
          [None],  # None should come before everything else.
          [1],     # Integers sort earlier.
          [A(1, 'a')],
          [A(2, 'b')],  # 2 is after 1.
          [A(3, 'c'), A(3, 'd')],  # The second argument is irrelevant.
          [A(4, 'z')],
          ['foo'])  # Strings sort last.
    else:
      # Python 3 does not define ordering across different types.
      self.assertTotallyOrdered(
          [A(1, 'a')],
          [A(2, 'b')],  # 2 is after 1.
          [A(3, 'c'), A(3, 'd')],  # The second argument is irrelevant.
          [A(4, 'z')])

    # Invalid.
    msg = 'This is a useful message'
    whole_msg = '2 not less than 1 : This is a useful message'
    self.assertRaisesWithLiteralMatch(AssertionError, whole_msg,
                                      self.assertTotallyOrdered, [2], [1],
                                      msg=msg)
    self.assertRaises(AssertionError, self.assertTotallyOrdered, [2], [1])
    self.assertRaises(AssertionError, self.assertTotallyOrdered, [2], [1], [3])
    self.assertRaises(AssertionError, self.assertTotallyOrdered, [1, 2])

  def test_short_description_without_docstring(self):
    self.assertEquals(
        self.shortDescription(),
        ('test_short_description_without_docstring '
         '(%s.TestCaseTest)' % __name__))

  def test_short_description_with_one_line_docstring(self):
    """Tests shortDescription() for a method with a docstring."""
    self.assertEquals(
        self.shortDescription(),
        ('test_short_description_with_one_line_docstring '
         '(%s.TestCaseTest)\n'
         'Tests shortDescription() for a method with a docstring.' % __name__))

  def test_short_description_with_multi_line_docstring(self):
    """Tests shortDescription() for a method with a longer docstring.

    This method ensures that only the first line of a docstring is
    returned used in the short description, no matter how long the
    whole thing is.
    """
    self.assertEquals(
        self.shortDescription(),
        ('test_short_description_with_multi_line_docstring '
         '(%s.TestCaseTest)\n'
         'Tests shortDescription() for a method with a longer docstring.'
         % __name__))

  def test_assert_url_equal_same(self):
    self.assertUrlEqual('http://a', 'http://a')
    self.assertUrlEqual('http://a/path/test', 'http://a/path/test')
    self.assertUrlEqual('#fragment', '#fragment')
    self.assertUrlEqual('http://a/?q=1', 'http://a/?q=1')
    self.assertUrlEqual('http://a/?q=1&v=5', 'http://a/?v=5&q=1')
    self.assertUrlEqual('/logs?v=1&a=2&t=labels&f=path%3A%22foo%22',
                        '/logs?a=2&f=path%3A%22foo%22&v=1&t=labels')
    self.assertUrlEqual('http://a/path;p1', 'http://a/path;p1')
    self.assertUrlEqual('http://a/path;p2;p3;p1', 'http://a/path;p1;p2;p3')
    self.assertUrlEqual('sip:alice@atlanta.com;maddr=239.255.255.1;ttl=15',
                        'sip:alice@atlanta.com;ttl=15;maddr=239.255.255.1')
    self.assertUrlEqual('http://nyan/cat?p=1&b=', 'http://nyan/cat?b=&p=1')

  def test_assert_url_equal_different(self):
    msg = 'This is a useful message'
    if PY_VERSION_2:
      whole_msg = "'a' != 'b' : This is a useful message"
    else:
      whole_msg = 'This is a useful message:\n- a\n+ b\n'
    self.assertRaisesWithLiteralMatch(AssertionError, whole_msg,
                                      self.assertUrlEqual,
                                      'http://a', 'http://b', msg=msg)
    self.assertRaises(AssertionError, self.assertUrlEqual,
                      'http://a/x', 'http://a:8080/x')
    self.assertRaises(AssertionError, self.assertUrlEqual,
                      'http://a/x', 'http://a/y')
    self.assertRaises(AssertionError, self.assertUrlEqual,
                      'http://a/?q=2', 'http://a/?q=1')
    self.assertRaises(AssertionError, self.assertUrlEqual,
                      'http://a/?q=1&v=5', 'http://a/?v=2&q=1')
    self.assertRaises(AssertionError, self.assertUrlEqual,
                      'http://a', 'sip://b')
    self.assertRaises(AssertionError, self.assertUrlEqual,
                      'http://a#g', 'sip://a#f')
    self.assertRaises(AssertionError, self.assertUrlEqual,
                      'http://a/path;p1;p3;p1', 'http://a/path;p1;p2;p3')
    self.assertRaises(AssertionError, self.assertUrlEqual,
                      'http://nyan/cat?p=1&b=', 'http://nyan/cat?p=1')

  def test_same_structure_same(self):
    self.assertSameStructure(0, 0)
    self.assertSameStructure(1, 1)
    self.assertSameStructure('', '')
    self.assertSameStructure('hello', 'hello', msg='This Should not fail')
    self.assertSameStructure(set(), set())
    self.assertSameStructure(set([1, 2]), set([1, 2]))
    self.assertSameStructure(set(), frozenset())
    self.assertSameStructure(set([1, 2]), frozenset([1, 2]))
    self.assertSameStructure([], [])
    self.assertSameStructure(['a'], ['a'])
    self.assertSameStructure({}, {})
    self.assertSameStructure({'one': 1}, {'one': 1})
    self.assertSameStructure(collections.defaultdict(None, {'one': 1}),
                             {'one': 1})
    self.assertSameStructure(collections.OrderedDict({'one': 1}),
                             collections.defaultdict(None, {'one': 1}))
    # int and long should always be treated as the same type.
    if PY_VERSION_2:
      self.assertSameStructure({long(3): 3}, {3: long(3)})

  def test_same_structure_different(self):
    # Different type
    self.assertRaisesRegexp(
        AssertionError,
        r"a is a <(type|class) 'int'> but b is a <(type|class) 'str'>",
        self.assertSameStructure, 0, 'hello')
    self.assertRaisesRegexp(
        AssertionError,
        r"a is a <(type|class) 'int'> but b is a <(type|class) 'list'>",
        self.assertSameStructure, 0, [])
    self.assertRaisesRegexp(
        AssertionError,
        r"a is a <(type|class) 'int'> but b is a <(type|class) 'float'>",
        self.assertSameStructure, 2, 2.0)

    self.assertRaisesRegexp(
        AssertionError,
        r"a is a <(type|class) 'list'> but b is a <(type|class) 'dict'>",
        self.assertSameStructure, [], {})

<<<<<<< HEAD
=======
    self.assertRaisesRegexp(
        AssertionError,
        r"a is a <(type|class) 'list'> but b is a <(type|class) 'set'>",
        self.assertSameStructure, [], set())

    self.assertRaisesRegexp(
        AssertionError,
        r"a is a <(type|class) 'dict'> but b is a <(type|class) 'set'>",
        self.assertSameStructure, {}, set())

>>>>>>> 183a3723
    # Different scalar values
    self.assertRaisesWithLiteralMatch(
        AssertionError, 'a is 0 but b is 1',
        self.assertSameStructure, 0, 1)
    self.assertRaisesWithLiteralMatch(
        AssertionError, "a is 'hello' but b is 'goodbye' : This was expected",
        self.assertSameStructure, 'hello', 'goodbye', msg='This was expected')

    # Different sets
    self.assertRaisesWithLiteralMatch(
        AssertionError,
        r'AA has 2 but BB does not',
        self.assertSameStructure,
        set([1, 2]),
        set([1]),
        aname='AA',
        bname='BB')
    self.assertRaisesWithLiteralMatch(
        AssertionError,
        r'AA lacks 2 but BB has it',
        self.assertSameStructure,
        set([1]),
        set([1, 2]),
        aname='AA',
        bname='BB')

    # Different lists
    self.assertRaisesWithLiteralMatch(
        AssertionError, "a has [2] with value 'z' but b does not",
        self.assertSameStructure, ['x', 'y', 'z'], ['x', 'y'])
    self.assertRaisesWithLiteralMatch(
        AssertionError, "a lacks [2] but b has it with value 'z'",
        self.assertSameStructure, ['x', 'y'], ['x', 'y', 'z'])
    self.assertRaisesWithLiteralMatch(
        AssertionError, "a[2] is 'z' but b[2] is 'Z'",
        self.assertSameStructure, ['x', 'y', 'z'], ['x', 'y', 'Z'])

    # Different dicts
    self.assertRaisesWithLiteralMatch(
        AssertionError, "a has ['two'] with value 2 but it's missing in b",
        self.assertSameStructure, {'one': 1, 'two': 2}, {'one': 1})
    self.assertRaisesWithLiteralMatch(
        AssertionError, "a lacks ['two'] but b has it with value 2",
        self.assertSameStructure, {'one': 1}, {'one': 1, 'two': 2})
    self.assertRaisesWithLiteralMatch(
        AssertionError, "a['two'] is 2 but b['two'] is 3",
        self.assertSameStructure, {'one': 1, 'two': 2}, {'one': 1, 'two': 3})

    # Deep key generation
    self.assertRaisesWithLiteralMatch(
        AssertionError,
        "a[0][0]['x']['y']['z'][0] is 1 but b[0][0]['x']['y']['z'][0] is 2",
        self.assertSameStructure,
        [[{'x': {'y': {'z': [1]}}}]], [[{'x': {'y': {'z': [2]}}}]])

    # Multiple problems
    self.assertRaisesWithLiteralMatch(
        AssertionError,
        'a[0] is 1 but b[0] is 3; a[1] is 2 but b[1] is 4',
        self.assertSameStructure, [1, 2], [3, 4])
    self.assertRaisesRegexp(
        AssertionError,
        re.compile(r"^a\[0] is 'a' but b\[0] is 'A'; .*"
                   r"a\[18] is 's' but b\[18] is 'S'; \.\.\.$"),
        self.assertSameStructure,
        list(string.ascii_lowercase), list(string.ascii_uppercase))

    # Verify same behavior with self.maxDiff = None
    self.maxDiff = None
    self.assertRaisesWithLiteralMatch(
        AssertionError,
        'a[0] is 1 but b[0] is 3; a[1] is 2 but b[1] is 4',
        self.assertSameStructure, [1, 2], [3, 4])

  def test_same_structure_mapping_unchanged(self):
    default_a = collections.defaultdict(lambda: 'BAD MODIFICATION', {})
    dict_b = {'one': 'z'}
    self.assertRaisesWithLiteralMatch(
        AssertionError,
        r"a lacks ['one'] but b has it with value 'z'",
        self.assertSameStructure, default_a, dict_b)
    self.assertEmpty(default_a)

    dict_a = {'one': 'z'}
    default_b = collections.defaultdict(lambda: 'BAD MODIFICATION', {})
    self.assertRaisesWithLiteralMatch(
        AssertionError,
        r"a has ['one'] with value 'z' but it's missing in b",
        self.assertSameStructure, dict_a, default_b)
    self.assertEmpty(default_b)

  def test_assert_json_equal_same(self):
    self.assertJsonEqual('{"success": true}', '{"success": true}')
    self.assertJsonEqual('{"success": true}', '{"success":true}')
    self.assertJsonEqual('true', 'true')
    self.assertJsonEqual('null', 'null')
    self.assertJsonEqual('false', 'false')
    self.assertJsonEqual('34', '34')
    self.assertJsonEqual('[1, 2, 3]', '[1,2,3]', msg='please PASS')
    self.assertJsonEqual('{"sequence": [1, 2, 3], "float": 23.42}',
                         '{"float": 23.42, "sequence": [1,2,3]}')
    self.assertJsonEqual('{"nest": {"spam": "eggs"}, "float": 23.42}',
                         '{"float": 23.42, "nest": {"spam":"eggs"}}')

  def test_assert_json_equal_different(self):
    with self.assertRaises(AssertionError):
      self.assertJsonEqual('{"success": true}', '{"success": false}')
    with self.assertRaises(AssertionError):
      self.assertJsonEqual('{"success": false}', '{"Success": false}')
    with self.assertRaises(AssertionError):
      self.assertJsonEqual('false', 'true')
    with self.assertRaises(AssertionError) as error_context:
      self.assertJsonEqual('null', '0', msg='I demand FAILURE')
    self.assertIn('I demand FAILURE', error_context.exception.args[0])
    self.assertIn('None', error_context.exception.args[0])
    with self.assertRaises(AssertionError):
      self.assertJsonEqual('[1, 0, 3]', '[1,2,3]')
    with self.assertRaises(AssertionError):
      self.assertJsonEqual('{"sequence": [1, 2, 3], "float": 23.42}',
                           '{"float": 23.42, "sequence": [1,0,3]}')
    with self.assertRaises(AssertionError):
      self.assertJsonEqual('{"nest": {"spam": "eggs"}, "float": 23.42}',
                           '{"float": 23.42, "nest": {"Spam":"beans"}}')

  def test_assert_json_equal_bad_json(self):
    with self.assertRaises(ValueError) as error_context:
      self.assertJsonEqual("alhg'2;#", '{"a": true}')
    self.assertIn('first', error_context.exception.args[0])
    self.assertIn('alhg', error_context.exception.args[0])

    with self.assertRaises(ValueError) as error_context:
      self.assertJsonEqual('{"a": true}', "alhg'2;#")
    self.assertIn('second', error_context.exception.args[0])
    self.assertIn('alhg', error_context.exception.args[0])

    with self.assertRaises(ValueError) as error_context:
      self.assertJsonEqual('', '')


class GetCommandStderrTestCase(absltest.TestCase):

  def setUp(self):
    self.original_environ = os.environ.copy()

  def tearDown(self):
    os.environ = self.original_environ

  def test_return_status(self):
    tmpdir = tempfile.mkdtemp(dir=FLAGS.test_tmpdir)
    returncode = (
        absltest.get_command_stderr(
            ['cat', os.path.join(tmpdir, 'file.txt')])[0])
    self.assertEqual(1, returncode)

  def test_stderr(self):
    tmpdir = tempfile.mkdtemp(dir=FLAGS.test_tmpdir)
    stderr = (
        absltest.get_command_stderr(
            ['cat', os.path.join(tmpdir, 'file.txt')])[1])
    if not PY_VERSION_2:
      stderr = stderr.decode('utf-8')
    self.assertRegexpMatches(stderr, 'No such file or directory')


class EqualityAssertionTest(absltest.TestCase):
  """This test verifies that absltest.failIfEqual actually tests __ne__.

  If a user class implements __eq__, unittest.failUnlessEqual will call it
  via first == second.   However, failIfEqual also calls
  first == second.   This means that while the caller may believe
  their __ne__ method is being tested, it is not.
  """

  class NeverEqual(object):
    """Objects of this class behave like NaNs."""

    def __eq__(self, unused_other):
      return False

    def __ne__(self, unused_other):
      return False

  class AllSame(object):
    """All objects of this class compare as equal."""

    def __eq__(self, unused_other):
      return True

    def __ne__(self, unused_other):
      return False

  class EqualityTestsWithEq(object):
    """Performs all equality and inequality tests with __eq__."""

    def __init__(self, value):
      self._value = value

    def __eq__(self, other):
      return self._value == other._value

    def __ne__(self, other):
      return not self.__eq__(other)

  class EqualityTestsWithNe(object):
    """Performs all equality and inequality tests with __ne__."""

    def __init__(self, value):
      self._value = value

    def __eq__(self, other):
      return not self.__ne__(other)

    def __ne__(self, other):
      return self._value != other._value

  class EqualityTestsWithCmp(object):

    def __init__(self, value):
      self._value = value

    def __cmp__(self, other):
      return cmp(self._value, other._value)

  class EqualityTestsWithLtEq(object):

    def __init__(self, value):
      self._value = value

    def __eq__(self, other):
      return self._value == other._value

    def __lt__(self, other):
      return self._value < other._value

  def test_all_comparisons_fail(self):
    i1 = self.NeverEqual()
    i2 = self.NeverEqual()
    self.assertFalse(i1 == i2)
    self.assertFalse(i1 != i2)

    # Compare two distinct objects
    self.assertFalse(i1 is i2)
    self.assertRaises(AssertionError, self.assertEqual, i1, i2)
    self.assertRaises(AssertionError, self.assertEquals, i1, i2)
    self.assertRaises(AssertionError, self.failUnlessEqual, i1, i2)
    self.assertRaises(AssertionError, self.assertNotEqual, i1, i2)
    self.assertRaises(AssertionError, self.assertNotEquals, i1, i2)
    self.assertRaises(AssertionError, self.failIfEqual, i1, i2)
    # A NeverEqual object should not compare equal to itself either.
    i2 = i1
    self.assertTrue(i1 is i2)
    self.assertFalse(i1 == i2)
    self.assertFalse(i1 != i2)
    self.assertRaises(AssertionError, self.assertEqual, i1, i2)
    self.assertRaises(AssertionError, self.assertEquals, i1, i2)
    self.assertRaises(AssertionError, self.failUnlessEqual, i1, i2)
    self.assertRaises(AssertionError, self.assertNotEqual, i1, i2)
    self.assertRaises(AssertionError, self.assertNotEquals, i1, i2)
    self.assertRaises(AssertionError, self.failIfEqual, i1, i2)

  def test_all_comparisons_succeed(self):
    a = self.AllSame()
    b = self.AllSame()
    self.assertFalse(a is b)
    self.assertTrue(a == b)
    self.assertFalse(a != b)
    self.assertEqual(a, b)
    self.assertEquals(a, b)
    self.failUnlessEqual(a, b)
    self.assertRaises(AssertionError, self.assertNotEqual, a, b)
    self.assertRaises(AssertionError, self.assertNotEquals, a, b)
    self.assertRaises(AssertionError, self.failIfEqual, a, b)

  def _perform_apple_apple_orange_checks(self, same_a, same_b, different):
    """Perform consistency checks with two apples and an orange.

    The two apples should always compare as being the same (and inequality
    checks should fail).  The orange should always compare as being different
    to each of the apples.

    Args:
      same_a: the first apple
      same_b: the second apple
      different: the orange
    """
    self.assertTrue(same_a == same_b)
    self.assertFalse(same_a != same_b)
    self.assertEqual(same_a, same_b)
    self.assertEquals(same_a, same_b)
    self.failUnlessEqual(same_a, same_b)
    if PY_VERSION_2:
      # Python 3 removes the global cmp function
      self.assertEqual(0, cmp(same_a, same_b))

    self.assertFalse(same_a == different)
    self.assertTrue(same_a != different)
    self.assertNotEqual(same_a, different)
    self.assertNotEquals(same_a, different)
    self.failIfEqual(same_a, different)
    if PY_VERSION_2:
      self.assertNotEqual(0, cmp(same_a, different))

    self.assertFalse(same_b == different)
    self.assertTrue(same_b != different)
    self.assertNotEqual(same_b, different)
    self.assertNotEquals(same_b, different)
    self.failIfEqual(same_b, different)
    if PY_VERSION_2:
      self.assertNotEqual(0, cmp(same_b, different))

  def test_comparison_with_eq(self):
    same_a = self.EqualityTestsWithEq(42)
    same_b = self.EqualityTestsWithEq(42)
    different = self.EqualityTestsWithEq(1769)
    self._perform_apple_apple_orange_checks(same_a, same_b, different)

  def test_comparison_with_ne(self):
    same_a = self.EqualityTestsWithNe(42)
    same_b = self.EqualityTestsWithNe(42)
    different = self.EqualityTestsWithNe(1769)
    self._perform_apple_apple_orange_checks(same_a, same_b, different)

  def test_comparison_with_cmp_or_lt_eq(self):
    if PY_VERSION_2:
      # In Python 3; the __cmp__ method is no longer special.
      cmp_or_lteq_class = self.EqualityTestsWithCmp
    else:
      cmp_or_lteq_class = self.EqualityTestsWithLtEq

    same_a = cmp_or_lteq_class(42)
    same_b = cmp_or_lteq_class(42)
    different = cmp_or_lteq_class(1769)
    self._perform_apple_apple_orange_checks(same_a, same_b, different)


class AssertSequenceStartsWithTest(absltest.TestCase):

  def setUp(self):
    self.a = [5, 'foo', {'c': 'd'}, None]

  def test_empty_sequence_starts_with_empty_prefix(self):
    self.assertSequenceStartsWith([], ())

  def test_sequence_prefix_is_an_empty_list(self):
    self.assertSequenceStartsWith([[]], ([], 'foo'))

  def test_raise_if_empty_prefix_with_non_empty_whole(self):
    self.assertRaisesRegexp(
        AssertionError,
        'Prefix length is 0 but whole length is %d: %s' % (
            len(self.a), r"\[5, 'foo', \{'c': 'd'\}, None\]"),
        self.assertSequenceStartsWith, [], self.a)

  def test_single_element_prefix(self):
    self.assertSequenceStartsWith([5], self.a)

  def test_two_element_prefix(self):
    self.assertSequenceStartsWith((5, 'foo'), self.a)

  def test_prefix_is_full_sequence(self):
    self.assertSequenceStartsWith([5, 'foo', {'c': 'd'}, None], self.a)

  def test_string_prefix(self):
    self.assertSequenceStartsWith('abc', 'abc123')

  def test_convert_non_sequence_prefix_to_sequence_and_try_again(self):
    self.assertSequenceStartsWith(5, self.a)

  def test_whole_not_asequence(self):
    msg = (r'For whole: len\(5\) is not supported, it appears to be type: '
           '<(type|class) \'int\'>')
    self.assertRaisesRegexp(AssertionError, msg,
                            self.assertSequenceStartsWith, self.a, 5)

  def test_raise_if_sequence_does_not_start_with_prefix(self):
    msg = (r"prefix: \['foo', \{'c': 'd'\}\] not found at start of whole: "
           r"\[5, 'foo', \{'c': 'd'\}, None\].")
    self.assertRaisesRegexp(
        AssertionError, msg, self.assertSequenceStartsWith, ['foo', {'c': 'd'}],
        self.a)

  def test_raise_if_types_ar_not_supported(self):
    self.assertRaisesRegexp(
        TypeError, 'unhashable type', self.assertSequenceStartsWith,
        {'a': 1, 2: 'b'}, {'a': 1, 2: 'b', 'c': '3'})


class TestAssertEmpty(absltest.TestCase):
  longMessage = True

  def test_raises_if_not_asized_object(self):
    msg = "Expected a Sized object, got: 'int'"
    self.assertRaisesRegexp(
        AssertionError, msg, self.assertEmpty, 1)

  def test_calls_len_not_bool(self):

    class BadList(list):

      def __bool__(self):
        return False

      __nonzero__ = __bool__

    bad_list = BadList()
    self.assertEmpty(bad_list)
    self.assertFalse(bad_list)

  def test_passes_when_empty(self):
    empty_containers = [
        list(),
        tuple(),
        dict(),
        set(),
        frozenset(),
        b'',
        u'',
        bytearray(),
    ]
    for container in empty_containers:
      self.assertEmpty(container)

  def test_raises_with_not_empty_containers(self):
    not_empty_containers = [
        [1],
        (1,),
        {'foo': 'bar'},
        {1},
        frozenset([1]),
        b'a',
        u'a',
        bytearray(b'a'),
    ]
    regexp = r'.* has length of 1\.$'
    for container in not_empty_containers:
      self.assertRaisesRegexp(
          AssertionError, regexp, self.assertEmpty, container)

  def test_user_message_added_to_default(self):
    msg = 'This is a useful message'
    whole_msg = re.escape('[1] has length of 1. : This is a useful message')
    with self.assertRaisesRegexp(AssertionError, whole_msg):
      self.assertEmpty([1], msg=msg)


class TestAssertNotEmpty(absltest.TestCase):
  longMessage = True

  def test_raises_if_not_asized_object(self):
    msg = "Expected a Sized object, got: 'int'"
    self.assertRaisesRegexp(
        AssertionError, msg, self.assertNotEmpty, 1)

  def test_calls_len_not_bool(self):

    class BadList(list):

      def __bool__(self):
        return False

      __nonzero__ = __bool__

    bad_list = BadList([1])
    self.assertNotEmpty(bad_list)
    self.assertFalse(bad_list)

  def test_passes_when_not_empty(self):
    not_empty_containers = [
        [1],
        (1,),
        {'foo': 'bar'},
        {1},
        frozenset([1]),
        b'a',
        u'a',
        bytearray(b'a'),
    ]
    for container in not_empty_containers:
      self.assertNotEmpty(container)

  def test_raises_with_empty_containers(self):
    empty_containers = [
        list(),
        tuple(),
        dict(),
        set(),
        frozenset(),
        b'',
        u'',
        bytearray(),
    ]
    regexp = r'.* has length of 0\.$'
    for container in empty_containers:
      self.assertRaisesRegexp(
          AssertionError, regexp, self.assertNotEmpty, container)

  def test_user_message_added_to_default(self):
    msg = 'This is a useful message'
    whole_msg = re.escape('[] has length of 0. : This is a useful message')
    with self.assertRaisesRegexp(AssertionError, whole_msg):
      self.assertNotEmpty([], msg=msg)


class TestAssertLen(absltest.TestCase):
  longMessage = True

  def test_raises_if_not_asized_object(self):
    msg = "Expected a Sized object, got: 'int'"
    with self.assertRaisesRegexp(AssertionError, msg):
      self.assertLen(1, 1)

  def test_passes_when_expected_len(self):
    containers = [
        [[1], 1],
        [(1, 2), 2],
        [{'a': 1, 'b': 2, 'c': 3}, 3],
        [{1, 2, 3, 4}, 4],
        [frozenset([1]), 1],
        [b'abc', 3],
        [u'def', 3],
        [bytearray(b'ghij'), 4],
    ]
    for container, expected_len in containers:
      self.assertLen(container, expected_len)

  def test_raises_when_unexpected_len(self):
    containers = [
        [1],
        (1, 2),
        {'a': 1, 'b': 2, 'c': 3},
        {1, 2, 3, 4},
        frozenset([1]),
        b'abc',
        u'def',
        bytearray(b'ghij'),
    ]
    for container in containers:
      regexp = r'.* has length of %d, expected 100\.$' % len(container)
      with self.assertRaisesRegexp(AssertionError, regexp):
        self.assertLen(container, 100)

  def test_user_message_added_to_default(self):
    msg = 'This is a useful message'
    whole_msg = (
        r'\[1\] has length of 1, expected 100. : This is a useful message')
    with self.assertRaisesRegexp(AssertionError, whole_msg):
      self.assertLen([1], 100, msg)


class TestLoaderTest(absltest.TestCase):
  """Tests that the TestLoader bans methods named TestFoo."""

  # pylint: disable=invalid-name
  class Valid(absltest.TestCase):
    """Test case containing a variety of valid names."""

    test_property = 1
    TestProperty = 2

    @staticmethod
    def TestStaticMethod():
      pass

    @staticmethod
    def TestStaticMethodWithArg(foo):
      pass

    @classmethod
    def TestClassMethod(cls):
      pass

    def Test(self):
      pass

    def TestingHelper(self):
      pass

    def testMethod(self):
      pass

    def TestHelperWithParams(self, a, b):
      pass

    def TestHelperWithVarargs(self, *args, **kwargs):
      pass

    def TestHelperWithDefaults(self, a=5):
      pass

  class Invalid(absltest.TestCase):
    """Test case containing a suspicious method."""

    def testMethod(self):
      pass

    def TestSuspiciousMethod(self):
      pass
  # pylint: enable=invalid-name

  def setUp(self):
    self.loader = absltest.TestLoader()

  def test_valid(self):
    suite = self.loader.loadTestsFromTestCase(TestLoaderTest.Valid)
    self.assertEquals(1, suite.countTestCases())

  def testInvalid(self):
    with self.assertRaisesRegexp(TypeError, 'TestSuspiciousMethod'):
      self.loader.loadTestsFromTestCase(TestLoaderTest.Invalid)


class InitNotNecessaryForAssertsTest(absltest.TestCase):
  """TestCase assertions should work even if __init__ wasn't correctly called.

  This is a workaround, see comment in
  absltest.TestCase._getAssertEqualityFunc. We know that not calling
  __init__ of a superclass is a bad thing, but people keep doing them,
  and this (even if a little bit dirty) saves them from shooting
  themselves in the foot.
  """

  def test_subclass(self):

    class Subclass(absltest.TestCase):

      def __init__(self):  # pylint: disable=super-init-not-called
        pass

    Subclass().assertEquals({}, {})

  def test_multiple_inheritance(self):

    class Foo(object):

      def __init__(self, *args, **kwargs):
        pass

    class Subclass(Foo, absltest.TestCase):
      pass

    Subclass().assertEquals({}, {})


class GetCommandStringTest(parameterized.TestCase):

  @parameterized.parameters(
      ([], '', ''),
      ([''], "''", ''),
      (['command', 'arg-0'], "'command' 'arg-0'", 'command arg-0'),
      ([u'command', u'arg-0'], "'command' 'arg-0'", u'command arg-0'),
      (["foo'bar"], "'foo'\"'\"'bar'", "foo'bar"),
      (['foo"bar'], "'foo\"bar'", 'foo"bar'),
      ('command arg-0', 'command arg-0', 'command arg-0'),
      (u'command arg-0', 'command arg-0', 'command arg-0'))
  def test_get_command_string(
      self, command, expected_non_windows, expected_windows):
    expected = expected_windows if os.name == 'nt' else expected_non_windows
    self.assertEqual(expected, absltest.get_command_string(command))


if __name__ == '__main__':
  absltest.main()<|MERGE_RESOLUTION|>--- conflicted
+++ resolved
@@ -1254,8 +1254,6 @@
         r"a is a <(type|class) 'list'> but b is a <(type|class) 'dict'>",
         self.assertSameStructure, [], {})
 
-<<<<<<< HEAD
-=======
     self.assertRaisesRegexp(
         AssertionError,
         r"a is a <(type|class) 'list'> but b is a <(type|class) 'set'>",
@@ -1266,7 +1264,6 @@
         r"a is a <(type|class) 'dict'> but b is a <(type|class) 'set'>",
         self.assertSameStructure, {}, set())
 
->>>>>>> 183a3723
     # Different scalar values
     self.assertRaisesWithLiteralMatch(
         AssertionError, 'a is 0 but b is 1',
