# Copyright 2017 The Abseil Authors.
#
# Licensed under the Apache License, Version 2.0 (the "License");
# you may not use this file except in compliance with the License.
# You may obtain a copy of the License at
#
#      http://www.apache.org/licenses/LICENSE-2.0
#
# Unless required by applicable law or agreed to in writing, software
# distributed under the License is distributed on an "AS IS" BASIS,
# WITHOUT WARRANTIES OR CONDITIONS OF ANY KIND, either express or implied.
# See the License for the specific language governing permissions and
# limitations under the License.

"""Contains Flag class - information about single command-line flag.

Do NOT import this module directly. Import the flags package and use the
aliases defined at the package level instead.
"""

from __future__ import absolute_import
from __future__ import division
from __future__ import print_function

<<<<<<< HEAD
import collections
import six
=======
import copy
>>>>>>> 1ff1bad5
import functools

from absl.flags import _argument_parser
from absl.flags import _exceptions
from absl.flags import _helpers


@functools.total_ordering
class Flag(object):
  """Information about a command-line flag.

  'Flag' objects define the following fields:
    .name - the name for this flag;
    .default - the default value for this flag;
    .default_unparsed - the unparsed default value for this flag.
    .default_as_str - default value as repr'd string, e.g., "'true'" (or None);
    .value - the most recent parsed value of this flag; set by parse();
    .help - a help string or None if no help is available;
    .short_name - the single letter alias for this flag (or None);
    .boolean - if 'true', this flag does not accept arguments;
    .present - true if this flag was parsed from command line flags;
    .parser - an ArgumentParser object;
    .serializer - an ArgumentSerializer object;
    .allow_override - the flag may be redefined without raising an error, and
                      newly defined flag overrides the old one.
    .allow_override_cpp - use the flag from C++ if available; the flag
                          definition is replaced by the C++ flag after init;
    .allow_hide_cpp - use the Python flag despite having a C++ flag with
                      the same name (ignore the C++ flag);
    .using_default_value - the flag value has not been set by user;
    .allow_overwrite - the flag may be parsed more than once without raising
                       an error, the last set value will be used;
    .allow_using_method_names - whether this flag can be defined even if it has
                                a name that conflicts with a FlagValues method.

  The only public method of a 'Flag' object is parse(), but it is
  typically only called by a 'FlagValues' object.  The parse() method is
  a thin wrapper around the 'ArgumentParser' parse() method.  The parsed
  value is saved in .value, and the .present attribute is updated.  If
  this flag was already present, an Error is raised.

  parse() is also called during __init__ to parse the default value and
  initialize the .value attribute.  This enables other python modules to
  safely use flags even if the __main__ module neglects to parse the
  command line arguments.  The .present attribute is cleared after
  __init__ parsing.  If the default value is set to None, then the
  __init__ parsing step is skipped and the .value attribute is
  initialized to None.

  Note: The default value is also presented to the user in the help
  string, so it is important that it be a legal value for this flag.
  """

  def __init__(self, parser, serializer, name, default, help_string,
               short_name=None, boolean=False, allow_override=False,
               allow_override_cpp=False, allow_hide_cpp=False,
               allow_overwrite=True, allow_using_method_names=False):
    self.name = name

    if not help_string:
      help_string = '(no help available)'

    self.help = help_string
    self.short_name = short_name
    self.boolean = boolean
    self.present = 0
    self.parser = parser
    self.serializer = serializer
    self.allow_override = allow_override
    self.allow_override_cpp = allow_override_cpp
    self.allow_hide_cpp = allow_hide_cpp
    self.allow_overwrite = allow_overwrite
    self.allow_using_method_names = allow_using_method_names

    self.using_default_value = True
    self._value = None
    self.validators = []
    if self.allow_hide_cpp and self.allow_override_cpp:
      raise _exceptions.Error(
          "Can't have both allow_hide_cpp (means use Python flag) and "
          'allow_override_cpp (means use C++ flag after InitGoogle)')

    self._set_default(default)

  @property
  def value(self):
    return self._value

  @value.setter
  def value(self, value):
    self._value = value

  def __hash__(self):
    return hash(id(self))

  def __eq__(self, other):
    return self is other

  def __lt__(self, other):
    if isinstance(other, Flag):
      return id(self) < id(other)
    return NotImplemented

  def __getstate__(self):
    raise TypeError("can't pickle Flag objects")

  def __copy__(self):
    raise TypeError('%s does not support shallow copies. '
                    'Use copy.deepcopy instead.' % type(self).__name__)

  def __deepcopy__(self, memo):
    result = object.__new__(type(self))
    result.__dict__ = copy.deepcopy(self.__dict__, memo)
    return result

  def _get_parsed_value_as_string(self, value):
    """Returns parsed flag value as string."""
    if value is None:
      return None
    if self.serializer:
      return repr(self.serializer.serialize(value))
    if self.boolean:
      if value:
        return repr('true')
      else:
        return repr('false')
    return repr(_helpers.str_or_unicode(value))

  def parse(self, argument):
    """Parses string and sets flag value.

    Args:
      argument: str or the correct flag value type, argument to be parsed.
    """
    if self.present and not self.allow_overwrite:
      raise _exceptions.IllegalFlagValueError(
          'flag --%s=%s: already defined as %s' % (
              self.name, argument, self.value))
    self.value = self._parse(argument)
    self.present += 1

  def _parse(self, argument):
    """Internal parse function.

    It returns the parsed value, and does not modify class states.

    Args:
      argument: str or the correct flag value type, argument to be parsed.

    Returns:
      The parsed value.
    """
    try:
      return self.parser.parse(argument)
    except (TypeError, ValueError) as e:  # Recast as IllegalFlagValueError.
      raise _exceptions.IllegalFlagValueError(
          'flag --%s=%s: %s' % (self.name, argument, e))

  def unparse(self):
    self.value = self.default
    self.using_default_value = True
    self.present = 0

  def serialize(self):
    if self.value is None:
      return ''
    if self.boolean:
      if self.value:
        return '--%s' % self.name
      else:
        return '--no%s' % self.name
    else:
      if not self.serializer:
        raise _exceptions.Error(
            'Serializer not present for flag %s' % self.name)
      return '--%s=%s' % (self.name, self.serializer.serialize(self.value))

  def _set_default(self, value):
    """Changes the default value (and current value too) for this Flag."""
    self.default_unparsed = value
    if value is None:
      self.default = None
    else:
      self.default = self._parse(value)
    self.default_as_str = self._get_parsed_value_as_string(self.default)
    if self.using_default_value:
      self.value = self.default

  def flag_type(self):
    """Returns a str that describes the type of the flag.

    NOTE: we use strings, and not the types.*Type constants because
    our flags can have more exotic types, e.g., 'comma separated list
    of strings', 'whitespace separated list of strings', etc.
    """
    return self.parser.flag_type()

  def _create_xml_dom_element(self, doc, module_name, is_key=False):
    """Returns an XML element that contains this flag's information.

    This is information that is relevant to all flags (e.g., name,
    meaning, etc.).  If you defined a flag that has some other pieces of
    info, then please override _ExtraXMLInfo.

    Please do NOT override this method.

    Args:
      doc: minidom.Document, the DOM document it should create nodes from.
      module_name: str,, the name of the module that defines this flag.
      is_key: boolean, True iff this flag is key for main module.

    Returns:
      A minidom.Element instance.
    """
    element = doc.createElement('flag')
    if is_key:
      element.appendChild(_helpers.create_xml_dom_element(doc, 'key', 'yes'))
    element.appendChild(_helpers.create_xml_dom_element(
        doc, 'file', module_name))
    # Adds flag features that are relevant for all flags.
    element.appendChild(_helpers.create_xml_dom_element(doc, 'name', self.name))
    if self.short_name:
      element.appendChild(_helpers.create_xml_dom_element(
          doc, 'short_name', self.short_name))
    if self.help:
      element.appendChild(_helpers.create_xml_dom_element(
          doc, 'meaning', self.help))
    # The default flag value can either be represented as a string like on the
    # command line, or as a Python object.  We serialize this value in the
    # latter case in order to remain consistent.
    if self.serializer and not isinstance(self.default, str):
      if self.default is not None:
        default_serialized = self.serializer.serialize(self.default)
      else:
        default_serialized = ''
    else:
      default_serialized = self.default
    element.appendChild(_helpers.create_xml_dom_element(
        doc, 'default', default_serialized))
    element.appendChild(_helpers.create_xml_dom_element(
        doc, 'current', self.value))
    element.appendChild(_helpers.create_xml_dom_element(
        doc, 'type', self.flag_type()))
    # Adds extra flag features this flag may have.
    for e in self._extra_xml_dom_elements(doc):
      element.appendChild(e)
    return element

  def _extra_xml_dom_elements(self, doc):
    """Returns extra info about this flag in XML.

    "Extra" means "not already included by _create_xml_dom_element above."

    Args:
      doc: minidom.Document, the DOM document it should create nodes from.

    Returns:
      A list of minidom.Element.
    """
    # Usually, the parser knows the extra details about the flag, so
    # we just forward the call to it.
    return self.parser._custom_xml_dom_elements(doc)  # pylint: disable=protected-access


class BooleanFlag(Flag):
  """Basic boolean flag.

  Boolean flags do not take any arguments, and their value is either
  True (1) or False (0).  The false value is specified on the command
  line by prepending the word 'no' to either the long or the short flag
  name.

  For example, if a Boolean flag was created whose long name was
  'update' and whose short name was 'x', then this flag could be
  explicitly unset through either --noupdate or --nox.
  """

  def __init__(self, name, default, help, short_name=None, **args):  # pylint: disable=redefined-builtin
    p = _argument_parser.BooleanParser()
    super(BooleanFlag, self).__init__(
        p, None, name, default, help, short_name, 1, **args)


class EnumFlag(Flag):
  """Basic enum flag; its value can be any string from list of enum_values."""

  def __init__(self, name, default, help, enum_values,  # pylint: disable=redefined-builtin
               short_name=None, case_sensitive=True, **args):
    p = _argument_parser.EnumParser(enum_values, case_sensitive)
    g = _argument_parser.ArgumentSerializer()
    super(EnumFlag, self).__init__(
        p, g, name, default, help, short_name, **args)
    self.help = '<%s>: %s' % ('|'.join(enum_values), self.help)

  def _extra_xml_dom_elements(self, doc):
    elements = []
    for enum_value in self.parser.enum_values:
      elements.append(_helpers.create_xml_dom_element(
          doc, 'enum_value', enum_value))
    return elements


class EnumClassFlag(Flag):
  """Basic enum flag; its value is an enum class's member."""

  def __init__(self, name, default, help, enum_class,  # pylint: disable=redefined-builtin
               short_name=None, **args):
    p = _argument_parser.EnumClassParser(enum_class)
    g = _argument_parser.EnumClassSerializer()
    super(EnumClassFlag, self).__init__(
        p, g, name, default, help, short_name, **args)
    self.help = '<%s>: %s' % ('|'.join(enum_class.__members__), self.help)

  def _extra_xml_dom_elements(self, doc):
    elements = []
    for enum_value in self.parser.enum_class.__members__.keys():
      elements.append(_helpers.create_xml_dom_element(
          doc, 'enum_value', enum_value))
    return elements


class MultiFlag(Flag):
  """A flag that can appear multiple time on the command-line.

  The value of such a flag is a list that contains the individual values
  from all the appearances of that flag on the command-line.

  See the __doc__ for Flag for most behavior of this class.  Only
  differences in behavior are described here:

    * The default value may be either a single value or a list of values.
      A single value is interpreted as the [value] singleton list.

    * The value of the flag is always a list, even if the option was
      only supplied once, and even if the default value is a single
      value
  """

  def __init__(self, *args, **kwargs):
    super(MultiFlag, self).__init__(*args, **kwargs)
    self.help += ';\n    repeat this option to specify a list of values'

  def parse(self, arguments):
    """Parses one or more arguments with the installed parser.

    Args:
      arguments: a single argument or a list of arguments (typically a
        list of default values); a single argument is converted
        internally into a list containing one item.
    """
    new_values = self._parse(arguments)
    if self.present:
      self.value.extend(new_values)
    else:
      self.value = new_values
    self.present += len(new_values)

  def _parse(self, arguments):
    if isinstance(arguments, collections.Iterable) and not isinstance(arguments, six.string_types):
      arguments = list(arguments)

    if not isinstance(arguments, list):
      # Default value may be a list of values.  Most other arguments
      # will not be, so convert them into a single-item list to make
      # processing simpler below.
      arguments = [arguments]

    return [super(MultiFlag, self)._parse(item) for item in arguments]

  def serialize(self):
    """See base class."""
    if not self.serializer:
      raise _exceptions.Error(
          'Serializer not present for flag %s' % self.name)
    if self.value is None:
      return ''

    s = ''

    multi_value = self.value

    for self.value in multi_value:
      if s: s += ' '
      s += Flag.serialize(self)

    self.value = multi_value

    return s

  def flag_type(self):
    """See base class."""
    return 'multi ' + self.parser.flag_type()

  def _extra_xml_dom_elements(self, doc):
    elements = []
    if hasattr(self.parser, 'enum_values'):
      for enum_value in self.parser.enum_values:
        elements.append(_helpers.create_xml_dom_element(
            doc, 'enum_value', enum_value))
    return elements<|MERGE_RESOLUTION|>--- conflicted
+++ resolved
@@ -22,12 +22,9 @@
 from __future__ import division
 from __future__ import print_function
 
-<<<<<<< HEAD
 import collections
 import six
-=======
 import copy
->>>>>>> 1ff1bad5
 import functools
 
 from absl.flags import _argument_parser
